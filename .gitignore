--- conflicted
+++ resolved
@@ -168,19 +168,14 @@
 wandb
 
 # cookies
-<<<<<<< HEAD
 cookies/
-cookies_x_1_0.json
 
 # Ignore Jupyter notebooks
 *.ipynb
-=======
-data/raw/cookies/*.json
 
 # PyCharm ignore
 .idea/
 
 # Data
 data/processed/*.csv
-data/processed/*.parquet
->>>>>>> f8360887
+data/processed/*.parquet