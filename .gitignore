--- conflicted
+++ resolved
@@ -166,11 +166,10 @@
 
 # wandb
 wandb
-<<<<<<< HEAD
-cookies/
-*.ipynb
-=======
 
 # cookies
+cookies/
 cookies_x_1_0.json
->>>>>>> 1e7c7f3b
+
+# Ignore Jupyter notebooks
+*.ipynb